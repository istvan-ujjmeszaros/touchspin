{
  "name": "bootstrap-touchspin",
  "title": "Bootstrap Touchspin",
  "description": "A mobile and touch friendly input spinner component for Bootstrap 3 & 4.",
  "author": {
    "name": "István Ujj-Mészáros",
    "url": "https://github.com/istvan-ujjmeszaros"
  },
  "main": "dist/jquery.bootstrap-touchspin.js",
  "license": "Apache-2.0",
  "contributors": [],
  "repository": {
    "type": "git",
    "url": "https://github.com/istvan-ujjmeszaros/bootstrap-touchspin.git"
  },
<<<<<<< HEAD
  "homepage": "httsp://www.virtuosoft.eu/code/bootstrap-touchspin/",
  "version": "4.2.1",
=======
  "homepage": "https://www.virtuosoft.eu/code/bootstrap-touchspin/",
  "version": "4.2.0",
>>>>>>> 6a00b74f
  "devDependencies": {
    "grunt": "^1.0.2",
    "grunt-cli": "^1.2.0",
    "grunt-contrib-jshint": "^1.1.0",
    "grunt-contrib-concat": "^1.0.1",
    "grunt-contrib-uglify": "^3.3.0",
    "grunt-contrib-cssmin": "^2.2.1"
  },
  "scripts": {
    "test": "grunt travis --verbose",
    "concat": "grunt concat"
  },
  "dependencies": {
    "npm": "^5.8.0"
  }
}<|MERGE_RESOLUTION|>--- conflicted
+++ resolved
@@ -13,13 +13,8 @@
     "type": "git",
     "url": "https://github.com/istvan-ujjmeszaros/bootstrap-touchspin.git"
   },
-<<<<<<< HEAD
-  "homepage": "httsp://www.virtuosoft.eu/code/bootstrap-touchspin/",
+  "homepage": "https://www.virtuosoft.eu/code/bootstrap-touchspin/",
   "version": "4.2.1",
-=======
-  "homepage": "https://www.virtuosoft.eu/code/bootstrap-touchspin/",
-  "version": "4.2.0",
->>>>>>> 6a00b74f
   "devDependencies": {
     "grunt": "^1.0.2",
     "grunt-cli": "^1.2.0",
@@ -31,8 +26,5 @@
   "scripts": {
     "test": "grunt travis --verbose",
     "concat": "grunt concat"
-  },
-  "dependencies": {
-    "npm": "^5.8.0"
   }
 }