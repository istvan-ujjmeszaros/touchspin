/* This CSS file is unnecessary if you are not using vertical buttons functionality */

.bootstrap-touchspin .input-group-btn-vertical {
  position: absolute;
  right: 0;
  height: 100%;
  z-index: 11;
}

.bootstrap-touchspin .input-group-btn-vertical > .btn {
  position: absolute;
  right: 0;
  height: 50%;
  padding: 0;
  width: 2em;
  text-align: center;
  line-height: 1;
}

.rtl .bootstrap-touchspin .input-group-btn-vertical > .btn {
  margin-left: auto;
  margin-right: -1px;
}

.bootstrap-touchspin .input-group-btn-vertical .bootstrap-touchspin-up {
  border-radius: 0 4px 0 0;
  top: 0;
}

.rtl .bootstrap-touchspin .input-group-btn-vertical .bootstrap-touchspin-up {
  border-top-right-radius: 0;
  border-top-left-radius: 4px;
}

.bootstrap-touchspin .input-group-btn-vertical .bootstrap-touchspin-down {
  border-radius: 0 0 4px 0;
  bottom: 0;
}

<<<<<<< HEAD
.rtl .bootstrap-touchspin .input-group-btn-vertical .bootstrap-touchspin-down {
  border-bottom-right-radius: 0;
  border-bottom-left-radius: 4px;
}

.bootstrap-touchspin .input-group-btn-vertical i {
  position: absolute;
  top: 3px;
  left: 5px;
  font-size: 9px;
  font-weight: normal;
}

.rtl .bootstrap-touchspin .input-group-btn-vertical i {
  left: auto;
  right: 5px;
}
=======
>>>>>>> 24fe1d51
<|MERGE_RESOLUTION|>--- conflicted
+++ resolved
@@ -37,7 +37,7 @@
   bottom: 0;
 }
 
-<<<<<<< HEAD
+
 .rtl .bootstrap-touchspin .input-group-btn-vertical .bootstrap-touchspin-down {
   border-bottom-right-radius: 0;
   border-bottom-left-radius: 4px;
@@ -54,6 +54,4 @@
 .rtl .bootstrap-touchspin .input-group-btn-vertical i {
   left: auto;
   right: 5px;
-}
-=======
->>>>>>> 24fe1d51
+}