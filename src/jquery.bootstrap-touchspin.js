(function (factory) {
  if (typeof define === 'function' && define.amd) {
    define(['jquery'], factory);
  } else if (typeof module === 'object' && module.exports) {
    module.exports = function (root, jQuery) {
      if (jQuery === undefined) {
        if (typeof window !== 'undefined') {
          jQuery = require('jquery');
        } else {
          jQuery = require('jquery')(root);
        }
      }
      factory(jQuery);
      return jQuery;
    };
  } else {
    factory(jQuery);
  }
}(function ($) {
  'use strict';

  var _currentSpinnerId = 0;

  $.fn.TouchSpin = function (options) {

    var defaults = {
      min: 0, // If null, there is no minimum enforced
      max: 100, // If null, there is no maximum enforced
      initval: '',
      replacementval: '',
      firstclickvalueifempty: null,
      step: 1,
      decimals: 0,
      stepinterval: 100,
      forcestepdivisibility: 'round', // none | floor | round | ceil
      stepintervaldelay: 500,
      verticalbuttons: false,
      verticalup: '+',
      verticaldown: '-',
      verticalupclass: '',
      verticaldownclass: '',
      prefix: '',
      postfix: '',
      prefix_extraclass: '',
      postfix_extraclass: '',
      booster: true,
      boostat: 10,
      maxboostedstep: false,
      mousewheel: true,
      buttondown_class: 'btn btn-primary',
      buttonup_class: 'btn btn-primary',
      buttondown_txt: '&minus;',
      buttonup_txt: '+',
      callback_before_calculation: function (value) {
        return value;
      },
      callback_after_calculation: function (value) {
        return value;
      }
    };

    var attributeMap = {
      min: 'min',
      max: 'max',
      initval: 'init-val',
      replacementval: 'replacement-val',
      firstclickvalueifempty: 'first-click-value-if-empty',
      step: 'step',
      decimals: 'decimals',
      stepinterval: 'step-interval',
      verticalbuttons: 'vertical-buttons',
      verticalupclass: 'vertical-up-class',
      verticaldownclass: 'vertical-down-class',
      forcestepdivisibility: 'force-step-divisibility',
      stepintervaldelay: 'step-interval-delay',
      prefix: 'prefix',
      postfix: 'postfix',
      prefix_extraclass: 'prefix-extra-class',
      postfix_extraclass: 'postfix-extra-class',
      booster: 'booster',
      boostat: 'boostat',
      maxboostedstep: 'max-boosted-step',
      mousewheel: 'mouse-wheel',
      buttondown_class: 'button-down-class',
      buttonup_class: 'button-up-class',
      buttondown_txt: 'button-down-txt',
      buttonup_txt: 'button-up-txt'
    };

    return this.each(function () {

      var settings,
        originalinput = $(this),
        originalinput_data = originalinput.data(),
        _detached_prefix,
        _detached_postfix,
        container,
        elements,
        value,
        downSpinTimer,
        upSpinTimer,
        downDelayTimeout,
        upDelayTimeout,
        spincount = 0,
        spinning = false;

      init();

      function init() {
        if (originalinput.data('alreadyinitialized')) {
          return;
        }

        originalinput.data('alreadyinitialized', true);
        _currentSpinnerId += 1;
        originalinput.data('spinnerid', _currentSpinnerId);

        if (!originalinput.is('input')) {
          console.log('Must be an input.');
          return;
        }

        _initSettings();
        _setInitval();
        _checkValue();
        _buildHtml();
        _initElements();
        _updateButtonDisabledState();
        _hideEmptyPrefixPostfix();
        _setupMutationObservers();
        _bindEvents();
        _bindEventsInterface();
      }

      function _setInitval() {
        if (settings.initval !== '' && originalinput.val() === '') {
          originalinput.val(settings.initval);
        }
      }

      function changeSettings(newsettings) {
        _updateSettings(newsettings);
        _checkValue();

        var value = elements.input.val();

        if (value !== '') {
          value = parseFloat(settings.callback_before_calculation(elements.input.val()));
          elements.input.val(settings.callback_after_calculation(parseFloat(value).toFixed(settings.decimals)));
        }
      }

      function _initSettings() {
        settings = $.extend({}, defaults, originalinput_data, _parseAttributes(), options);

        if (parseFloat(settings.step) !== 1) {
          let remainder;

          // Modify settings.max to be divisible by step
          remainder = settings.max % settings.step;
          if (remainder !== 0) {
            settings.max = parseFloat(settings.max) - remainder;
          }

          // Do the same with min, should work with negative numbers too
          remainder = settings.min % settings.step;
          if (remainder !== 0) {
            settings.min = parseFloat(settings.min) + (parseFloat(settings.step) - remainder);
          }
        }
      }

      function _parseAttributes() {
        var data = {};

        // Setting up based on data attributes
        $.each(attributeMap, function (key, value) {
          var attrName = 'bts-' + value + '';

          if (originalinput.is('[data-' + attrName + ']')) {
            data[key] = originalinput.data(attrName);
          }
        });

        // Setting up based on input attributes if specified (input attributes have precedence)
        $.each(['min', 'max', 'step'], function (i, key) {
          if (originalinput.is('['+key+']')) {
            if (data[key] !== undefined) {
              console.warn('Both the "data-bts-' + key + '" data attribute and the "' + key + '" individual attribute were specified, the individual attribute will take precedence on: ', originalinput);
            }
            data[key] = originalinput.attr(key);
          }
        });

        return data;
      }

      function _destroy() {
        var $parent = originalinput.parent();

        stopSpin();

        originalinput.off('.touchspin');

        if ($parent.hasClass('bootstrap-touchspin-injected')) {
          originalinput.siblings().remove();
          originalinput.unwrap();
        } else {
          $('.bootstrap-touchspin-injected', $parent).remove();
          $parent.removeClass('bootstrap-touchspin');
        }

        originalinput.data('alreadyinitialized', false);
      }

      function _updateSettings(newsettings) {
        settings = $.extend({}, settings, newsettings);

        // Update postfix and prefix texts if those settings were changed.
        if (newsettings.postfix) {
          var $postfix = originalinput.parent().find('.bootstrap-touchspin-postfix');

          if ($postfix.length === 0) {
            _detached_postfix.insertAfter(originalinput);
          }

          originalinput.parent().find('.bootstrap-touchspin-postfix .input-group-text').text(newsettings.postfix);
        }

        if (newsettings.prefix) {
          var $prefix = originalinput.parent().find('.bootstrap-touchspin-prefix');

          if ($prefix.length === 0) {
            _detached_prefix.insertBefore(originalinput);
          }

          originalinput.parent().find('.bootstrap-touchspin-prefix .input-group-text').text(newsettings.prefix);
        }

        _hideEmptyPrefixPostfix();
      }

      function _buildHtml() {
        var initval = originalinput.val(),
          parentelement = originalinput.parent();

        if (initval !== '') {
          initval = settings.callback_after_calculation(parseFloat(initval).toFixed(settings.decimals));
        }

        originalinput.data('initvalue', initval).val(initval);
        originalinput.addClass('form-control');

        if (parentelement.hasClass('input-group')) {
          _advanceInputGroup(parentelement);
        } else {
          _buildInputGroup();
        }
      }

      function _advanceInputGroup(parentelement) {
        parentelement.addClass('bootstrap-touchspin');

        var prev = originalinput.prev(),
          next = originalinput.next();

        var downhtml,
          uphtml,
          prefixhtml = '<span class="input-group-addon input-group-prepend bootstrap-touchspin-prefix input-group-prepend bootstrap-touchspin-injected"><span class="input-group-text">' + settings.prefix + '</span></span>',
          postfixhtml = '<span class="input-group-addon input-group-append bootstrap-touchspin-postfix input-group-append bootstrap-touchspin-injected"><span class="input-group-text">' + settings.postfix + '</span></span>';

        if (prev.hasClass('input-group-btn') || prev.hasClass('input-group-prepend')) {
          downhtml = '<button class="' + settings.buttondown_class + ' bootstrap-touchspin-down bootstrap-touchspin-injected" type="button">' + settings.buttondown_txt + '</button>';
          prev.append(downhtml);
        } else {
          downhtml = '<span class="input-group-btn input-group-prepend bootstrap-touchspin-injected"><button class="' + settings.buttondown_class + ' bootstrap-touchspin-down" type="button">' + settings.buttondown_txt + '</button></span>';
          $(downhtml).insertBefore(originalinput);
        }

        if (next.hasClass('input-group-btn') || next.hasClass('input-group-append')) {
          uphtml = '<button class="' + settings.buttonup_class + ' bootstrap-touchspin-up bootstrap-touchspin-injected" type="button">' + settings.buttonup_txt + '</button>';
          next.prepend(uphtml);
        } else {
          uphtml = '<span class="input-group-btn input-group-append bootstrap-touchspin-injected"><button class="' + settings.buttonup_class + ' bootstrap-touchspin-up" type="button">' + settings.buttonup_txt + '</button></span>';
          $(uphtml).insertAfter(originalinput);
        }

        $(prefixhtml).insertBefore(originalinput);
        $(postfixhtml).insertAfter(originalinput);

        container = parentelement;
      }

      function _buildInputGroup() {
        var html;

        var inputGroupSize = '';
        if (originalinput.hasClass('input-sm') || originalinput.hasClass('form-control-sm')) {
          inputGroupSize = 'input-group-sm';
        }
        else if (originalinput.hasClass('input-lg') || originalinput.hasClass('form-control-lg')) {
          inputGroupSize = 'input-group-lg';
        }

        if (settings.verticalbuttons) {
          html = '<div class="input-group ' + inputGroupSize + ' bootstrap-touchspin bootstrap-touchspin-injected"><span class="input-group-addon input-group-prepend bootstrap-touchspin-prefix"><span class="input-group-text">' + settings.prefix + '</span></span><span class="input-group-addon bootstrap-touchspin-postfix input-group-append"><span class="input-group-text">' + settings.postfix + '</span></span><span class="input-group-btn-vertical"><button class="' + settings.buttondown_class + ' bootstrap-touchspin-up ' + settings.verticalupclass + '" type="button">' + settings.verticalup + '</button><button class="' + settings.buttonup_class + ' bootstrap-touchspin-down ' + settings.verticaldownclass + '" type="button">' + settings.verticaldown + '</button></span></div>';
        } else {
          html = '<div class="input-group bootstrap-touchspin bootstrap-touchspin-injected"><span class="input-group-btn input-group-prepend"><button class="' + settings.buttondown_class + ' bootstrap-touchspin-down" type="button">' + settings.buttondown_txt + '</button></span><span class="input-group-addon bootstrap-touchspin-prefix input-group-prepend"><span class="input-group-text">' + settings.prefix + '</span></span><span class="input-group-addon bootstrap-touchspin-postfix input-group-append"><span class="input-group-text">' + settings.postfix + '</span></span><span class="input-group-btn input-group-append"><button class="' + settings.buttonup_class + ' bootstrap-touchspin-up" type="button">' + settings.buttonup_txt + '</button></span></div>';
        }

        container = $(html).insertBefore(originalinput);

        $('.bootstrap-touchspin-prefix', container).after(originalinput);

        if (originalinput.hasClass('input-sm') || originalinput.hasClass('form-control-sm')) {
          container.addClass('input-group-sm');
<<<<<<< HEAD
        }
        else if (originalinput.hasClass('input-lg') || originalinput.hasClass('form-control-lg')) {
=======
        } else if (originalinput.hasClass('input-lg')) {
>>>>>>> 13bdae3e
          container.addClass('input-group-lg');
        }
      }

      function _initElements() {
        elements = {
          down: $('.bootstrap-touchspin-down', container),
          up: $('.bootstrap-touchspin-up', container),
          input: $('input', container),
          prefix: $('.bootstrap-touchspin-prefix', container).addClass(settings.prefix_extraclass),
          postfix: $('.bootstrap-touchspin-postfix', container).addClass(settings.postfix_extraclass)
        };
      }

      function _hideEmptyPrefixPostfix() {
        if (settings.prefix === '') {
          _detached_prefix = elements.prefix.detach();
        }

        if (settings.postfix === '') {
          _detached_postfix = elements.postfix.detach();
        }
      }

      function _bindEvents() {
        originalinput.on('keydown.touchspin', function (ev) {
          var code = ev.keyCode || ev.which;

          if (code === 38) {
            if (spinning !== 'up') {
              upOnce();
              startUpSpin();
            }
            ev.preventDefault();
          } else if (code === 40) {
            if (spinning !== 'down') {
              downOnce();
              startDownSpin();
            }
            ev.preventDefault();
          } else if (code === 9 || code === 13) {
            _checkValue();
          }
        });

        originalinput.on('keyup.touchspin', function (ev) {
          var code = ev.keyCode || ev.which;

          if (code === 38) {
            stopSpin();
          } else if (code === 40) {
            stopSpin();
          }
        });

        originalinput.on('blur.touchspin', function () {
          _checkValue();
          originalinput.val(settings.callback_after_calculation(originalinput.val()));
        });

        elements.down.on('keydown', function (ev) {
          var code = ev.keyCode || ev.which;

          if (code === 32 || code === 13) {
            if (spinning !== 'down') {
              downOnce();
              startDownSpin();
            }
            ev.preventDefault();
          }
        });

        elements.down.on('keyup.touchspin', function (ev) {
          var code = ev.keyCode || ev.which;

          if (code === 32 || code === 13) {
            stopSpin();
          }
        });

        elements.up.on('keydown.touchspin', function (ev) {
          var code = ev.keyCode || ev.which;

          if (code === 32 || code === 13) {
            if (spinning !== 'up') {
              upOnce();
              startUpSpin();
            }
            ev.preventDefault();
          }
        });

        elements.up.on('keyup.touchspin', function (ev) {
          var code = ev.keyCode || ev.which;

          if (code === 32 || code === 13) {
            stopSpin();
          }
        });

        elements.down.on('mousedown.touchspin', function (ev) {
          elements.down.off('touchstart.touchspin');  // android 4 workaround

          if (originalinput.is(':disabled,[readonly]')) {
            return;
          }

          downOnce();
          startDownSpin();

          ev.preventDefault();
          ev.stopPropagation();
        });

        elements.down.on('touchstart.touchspin', function (ev) {
          elements.down.off('mousedown.touchspin');  // android 4 workaround

          if (originalinput.is(':disabled,[readonly]')) {
            return;
          }

          downOnce();
          startDownSpin();

          ev.preventDefault();
          ev.stopPropagation();
        });

        elements.up.on('mousedown.touchspin', function (ev) {
          elements.up.off('touchstart.touchspin');  // android 4 workaround

          if (originalinput.is(':disabled,[readonly]')) {
            return;
          }

          upOnce();
          startUpSpin();

          ev.preventDefault();
          ev.stopPropagation();
        });

        elements.up.on('touchstart.touchspin', function (ev) {
          elements.up.off('mousedown.touchspin');  // android 4 workaround

          if (originalinput.is(':disabled,[readonly]')) {
            return;
          }

          upOnce();
          startUpSpin();

          ev.preventDefault();
          ev.stopPropagation();
        });

        elements.up.on('mouseup.touchspin mouseout.touchspin touchleave.touchspin touchend.touchspin touchcancel.touchspin', function (ev) {
          if (!spinning) {
            return;
          }

          ev.stopPropagation();
          stopSpin();
        });

        elements.down.on('mouseup.touchspin mouseout.touchspin touchleave.touchspin touchend.touchspin touchcancel.touchspin', function (ev) {
          if (!spinning) {
            return;
          }

          ev.stopPropagation();
          stopSpin();
        });

        elements.down.on('mousemove.touchspin touchmove.touchspin', function (ev) {
          if (!spinning) {
            return;
          }

          ev.stopPropagation();
          ev.preventDefault();
        });

        elements.up.on('mousemove.touchspin touchmove.touchspin', function (ev) {
          if (!spinning) {
            return;
          }

          ev.stopPropagation();
          ev.preventDefault();
        });

        originalinput.on('mousewheel.touchspin DOMMouseScroll.touchspin', function (ev) {
          if (!settings.mousewheel || !originalinput.is(':focus')) {
            return;
          }

          var delta = ev.originalEvent.wheelDelta || -ev.originalEvent.deltaY || -ev.originalEvent.detail;

          ev.stopPropagation();
          ev.preventDefault();

          if (delta < 0) {
            downOnce();
          } else {
            upOnce();
          }
        });
      }

      function _bindEventsInterface() {
        originalinput.on('touchspin.destroy', function () {
          _destroy();
        });

        originalinput.on('touchspin.uponce', function () {
          stopSpin();
          upOnce();
        });

        originalinput.on('touchspin.downonce', function () {
          stopSpin();
          downOnce();
        });

        originalinput.on('touchspin.startupspin', function () {
          startUpSpin();
        });

        originalinput.on('touchspin.startdownspin', function () {
          startDownSpin();
        });

        originalinput.on('touchspin.stopspin', function () {
          stopSpin();
        });

        originalinput.on('touchspin.updatesettings', function (e, newsettings) {
          changeSettings(newsettings);
        });
      }

      function _setupMutationObservers() {
        if (typeof MutationObserver !== 'undefined') {
          // MutationObserver is available
          const observer = new MutationObserver((mutations) => {
            mutations.forEach((mutation) => {
              if (mutation.type === 'attributes' && (mutation.attributeName === 'disabled' || mutation.attributeName === 'readonly')) {
                _updateButtonDisabledState();
              }
            });
          });

          observer.observe(originalinput[0], {attributes: true});
        }
      }

      function _forcestepdivisibility(value) {
        switch (settings.forcestepdivisibility) {
          case 'round':
            return (Math.round(value / settings.step) * settings.step).toFixed(settings.decimals);
          case 'floor':
            return (Math.floor(value / settings.step) * settings.step).toFixed(settings.decimals);
          case 'ceil':
            return (Math.ceil(value / settings.step) * settings.step).toFixed(settings.decimals);
          default:
            return value.toFixed(settings.decimals);
        }
      }

      function _checkValue() {
        var val, parsedval, returnval;

        val = settings.callback_before_calculation(originalinput.val());

        if (val === '') {
          if (settings.replacementval !== '') {
            originalinput.val(settings.replacementval);
            originalinput.trigger('change');
          }
          return;
        }

        if (settings.decimals > 0 && val === '.') {
          return;
        }

        parsedval = parseFloat(val);

        if (isNaN(parsedval)) {
          if (settings.replacementval !== '') {
            parsedval = settings.replacementval;
          } else {
            parsedval = 0;
          }
        }

        returnval = parsedval;

        if (parsedval.toString() !== val) {
          returnval = parsedval;
        }

        returnval = _forcestepdivisibility(parsedval);

        if ((settings.min !== null) && (parsedval < settings.min)) {
          returnval = settings.min;
        }

        if ((settings.max !== null) && (parsedval > settings.max)) {
          returnval = settings.max;
        }

        if (parseFloat(parsedval).toString() !== parseFloat(returnval).toString()) {
          originalinput.val(returnval);
        }
      }

      function _getBoostedStep() {
        if (!settings.booster) {
          return settings.step;
        } else {
          var boosted = Math.pow(2, Math.floor(spincount / settings.boostat)) * settings.step;

          if (settings.maxboostedstep) {
            if (boosted > settings.maxboostedstep) {
              boosted = settings.maxboostedstep;
              value = Math.round((value / boosted)) * boosted;
            }
          }

          return Math.max(settings.step, boosted);
        }
      }

      function valueIfIsNaN() {
        if (typeof (settings.firstclickvalueifempty) === 'number') {
          return settings.firstclickvalueifempty;
        } else {
          return (settings.min + settings.max) / 2;
        }
      }

      function _updateButtonDisabledState() {
        const isDisabled = originalinput.is(':disabled,[readonly]');
        elements.up.prop('disabled', isDisabled);
        elements.down.prop('disabled', isDisabled);

        if (isDisabled) {
          stopSpin();
        }
      }

      function upOnce() {
        if (originalinput.is(':disabled,[readonly]')) {
          return;
        }

        _checkValue();

        value = parseFloat(settings.callback_before_calculation(elements.input.val()));

        var initvalue = value;
        var boostedstep;

        if (isNaN(value)) {
          value = valueIfIsNaN();
        } else {
          boostedstep = _getBoostedStep();
          value = value + boostedstep;
        }

        if ((settings.max !== null) && (value > settings.max)) {
          value = settings.max;
          originalinput.trigger('touchspin.on.max');
          stopSpin();
        }

        elements.input.val(settings.callback_after_calculation(parseFloat(value).toFixed(settings.decimals)));

        if (initvalue !== value) {
          originalinput.trigger('change');
        }
      }

      function downOnce() {
        if (originalinput.is(':disabled,[readonly]')) {
          return;
        }

        _checkValue();

        value = parseFloat(settings.callback_before_calculation(elements.input.val()));

        var initvalue = value;
        var boostedstep;

        if (isNaN(value)) {
          value = valueIfIsNaN();
        } else {
          boostedstep = _getBoostedStep();
          value = value - boostedstep;
        }

        if ((settings.min !== null) && (value < settings.min)) {
          value = settings.min;
          originalinput.trigger('touchspin.on.min');
          stopSpin();
        }

        elements.input.val(settings.callback_after_calculation(parseFloat(value).toFixed(settings.decimals)));

        if (initvalue !== value) {
          originalinput.trigger('change');
        }
      }

      function startDownSpin() {
        if (originalinput.is(':disabled,[readonly]')) {
          return;
        }

        stopSpin();

        spincount = 0;
        spinning = 'down';

        originalinput.trigger('touchspin.on.startspin');
        originalinput.trigger('touchspin.on.startdownspin');

        downDelayTimeout = setTimeout(function () {
          downSpinTimer = setInterval(function () {
            spincount++;
            downOnce();
          }, settings.stepinterval);
        }, settings.stepintervaldelay);
      }

      function startUpSpin() {
        if (originalinput.is(':disabled,[readonly]')) {
          return;
        }

        stopSpin();

        spincount = 0;
        spinning = 'up';

        originalinput.trigger('touchspin.on.startspin');
        originalinput.trigger('touchspin.on.startupspin');

        upDelayTimeout = setTimeout(function () {
          upSpinTimer = setInterval(function () {
            spincount++;
            upOnce();
          }, settings.stepinterval);
        }, settings.stepintervaldelay);
      }

      function stopSpin() {
        clearTimeout(downDelayTimeout);
        clearTimeout(upDelayTimeout);
        clearInterval(downSpinTimer);
        clearInterval(upSpinTimer);

        switch (spinning) {
          case 'up':
            originalinput.trigger('touchspin.on.stopupspin');
            originalinput.trigger('touchspin.on.stopspin');
            break;
          case 'down':
            originalinput.trigger('touchspin.on.stopdownspin');
            originalinput.trigger('touchspin.on.stopspin');
            break;
        }

        spincount = 0;
        spinning = false;
      }

    });

  };

}));
<|MERGE_RESOLUTION|>--- conflicted
+++ resolved
@@ -297,8 +297,7 @@
         var inputGroupSize = '';
         if (originalinput.hasClass('input-sm') || originalinput.hasClass('form-control-sm')) {
           inputGroupSize = 'input-group-sm';
-        }
-        else if (originalinput.hasClass('input-lg') || originalinput.hasClass('form-control-lg')) {
+        } else if (originalinput.hasClass('input-lg') || originalinput.hasClass('form-control-lg')) {
           inputGroupSize = 'input-group-lg';
         }
 
@@ -314,12 +313,7 @@
 
         if (originalinput.hasClass('input-sm') || originalinput.hasClass('form-control-sm')) {
           container.addClass('input-group-sm');
-<<<<<<< HEAD
-        }
-        else if (originalinput.hasClass('input-lg') || originalinput.hasClass('form-control-lg')) {
-=======
-        } else if (originalinput.hasClass('input-lg')) {
->>>>>>> 13bdae3e
+        } else if (originalinput.hasClass('input-lg') || originalinput.hasClass('form-control-lg')) {
           container.addClass('input-group-lg');
         }
       }
